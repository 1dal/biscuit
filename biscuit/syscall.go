--- conflicted
+++ resolved
@@ -3685,13 +3685,9 @@
 	case SINFO_GCHEAPSZ:
 		ret = int(ms.Alloc)
 	case SINFO_GCMS:
-<<<<<<< HEAD
 		ret = runtime.GCworktime()/1000000
-=======
-		ret = int(ms.PauseTotalNs)/1000000
 	case SINFO_GCTOTALLOC:
 		ret = int(ms.TotalAlloc)
->>>>>>> 23d0c6b7
 	case 10:
 		runtime.GC()
 		ret = 0
