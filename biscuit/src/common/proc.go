--- conflicted
+++ resolved
@@ -956,18 +956,12 @@
 	done := false
 	curaddr := make([]uint8, 0, 8)
 	for !done {
-<<<<<<< HEAD
 		if !Resadd(Bounds(B_PROC_T_USERARGS)) {
 			return nil, false
 		}
-		ptrs, ok := p.Userdmap8r(uva + uoff)
-		if !ok {
-			return nil, false
-=======
 		ptrs, err := p.Userdmap8r(uva + uoff)
 		if err != 0 {
 			return nil, err
->>>>>>> 631f4423
 		}
 		for _, ab := range ptrs {
 			curaddr = append(curaddr, ab)
@@ -1001,20 +995,13 @@
 	cnt := 0
 	l := len(src)
 	for cnt != l {
-<<<<<<< HEAD
 		gimme := Bounds(B_PROC_T_K2USER_INNER)
 		if !Resadd_noblock(gimme) {
 			return -ENOHEAP
 		}
-		dst, ok := p.Userdmap8_inner(uva+cnt, true)
-		if !ok {
-			// XXX: could be -ENOMEM; teach userdmap error codes
-			return -EFAULT
-=======
 		dst, err := p.Userdmap8_inner(uva+cnt, true)
 		if err != 0 {
 			return err
->>>>>>> 631f4423
 		}
 		ub := len(src)
 		if ub > len(dst) {
@@ -1039,20 +1026,13 @@
 	p.Lockassert_pmap()
 	cnt := 0
 	for len(dst) != 0 {
-<<<<<<< HEAD
 		gimme := Bounds(B_PROC_T_USER2K_INNER)
 		if !Resadd_noblock(gimme) {
 			return -ENOHEAP
 		}
-		src, ok := p.Userdmap8_inner(uva+cnt, false)
-		if !ok {
-			// XXX: could be -ENOMEM; teach userdmap error codes
-			return -EFAULT
-=======
 		src, err := p.Userdmap8_inner(uva+cnt, false)
 		if err != 0 {
 			return err
->>>>>>> 631f4423
 		}
 		did := copy(dst, src)
 		dst = dst[did:]
