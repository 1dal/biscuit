--- conflicted
+++ resolved
@@ -142,11 +142,7 @@
 	sleepret	int
 	futaddr		uintptr
 	p_pmap		uintptr
-<<<<<<< HEAD
-	_pad		int
-=======
-	_pad2		int
->>>>>>> e6305e34
+	//_pad2		int
 }
 
 // XXX fix these misleading names
