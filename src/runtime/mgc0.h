--- conflicted
+++ resolved
@@ -5,18 +5,6 @@
 // Garbage collector (GC)
 
 enum {
-<<<<<<< HEAD
-	ScanStackByFrames = 1,
-
-	// TODO(rsc): Half the code in the garbage collector
-	// now accesses the bitmap as an array of bytes
-	// instead of as an array of uintptrs. 
-	// This is tricky to do correctly in a portable fashion.
-	// (It breaks on big-endian systems.)
-	// Should we just make the bitmap a byte array?
-
-=======
->>>>>>> af3868f1
 	// Four bits per word (see #defines below).
 	gcBits = 4,
 	wordsPerBitmapByte = 8/gcBits,
